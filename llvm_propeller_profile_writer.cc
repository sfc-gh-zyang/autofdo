#include "config.h"
#if defined(HAVE_LLVM)
#include "llvm_propeller_profile_writer.h"

#include <fstream>
#include <functional>
#include <iomanip>
#include <ios>
#include <list>
#include <sstream>
#include <string>
#include <utility>

#include "llvm/ADT/StringRef.h"
#include "llvm/ADT/Twine.h"
#include "llvm/BinaryFormat/ELF.h"
#include "llvm/Object/ELFObjectFile.h"
#include "llvm/Object/ObjectFile.h"
#include "llvm/Support/Casting.h"
#include "llvm/Support/MemoryBuffer.h"
#include "llvm/Support/Path.h"

#include "third_party/perf_data_converter/src/quipper/perf_parser.h"
#include "third_party/perf_data_converter/src/quipper/perf_reader.h"

using llvm::StringRef;
using std::list;
using std::ofstream;
using std::string;

PropellerProfWriter::PropellerProfWriter(const string &BFN,
                                   const string &PFN,
                                   const string &OFN)
    : BinaryFileName(BFN), PerfFileName(PFN), OutFileName(OFN) {}

PropellerProfWriter::~PropellerProfWriter() {}

SymbolEntry *
PropellerProfWriter::findSymbolAtAddress(uint64_t OriginAddr) {
  uint64_t Addr = adjustAddressForPIE(OriginAddr);
  if (Addr == INVALID_ADDRESS) return nullptr;
  auto U = AddrMap.upper_bound(Addr);
  if (U == AddrMap.begin()) return nullptr;
  auto R = std::prev(U);

  // 99+% of the cases:
  if (R->second.size() == 1 && R->second.front()->containsAddress(Addr))
    return *(R->second.begin());

  list<SymbolEntry *> Candidates;
  for (auto &SymEnt : R->second)
    if (SymEnt->containsAddress(Addr))
      Candidates.emplace_back(SymEnt);

  if (Candidates.empty()) return nullptr;

   // Sort candidates by symbol size.
  Candidates.sort([](const SymbolEntry *S1, const SymbolEntry *S2) {
    if (S1->Size != S2->Size)
      return S1->Size < S2->Size;
    return S1->Name < S2->Name;
  });

  // Return the smallest symbol that contains address.
  return *Candidates.begin();
}

namespace {
struct DecOut {
} dec;

struct HexOut {
} hex;

struct SymBaseF {
  SymBaseF(const SymbolEntry &S) : Symbol(S) {}
  const SymbolEntry &Symbol;
};

struct SymNameF : public SymBaseF {
  SymNameF(const SymbolEntry &S) : SymBaseF(S) {}
};

struct SymOrdinalF : public SymBaseF {
  SymOrdinalF(const SymbolEntry &S) : SymBaseF(S) {}
};

struct SymSizeF : public SymBaseF {
  SymSizeF(const SymbolEntry &S) : SymBaseF(S) {}
};

struct CountF {
  CountF(uint64_t C) : Cnt(C) {};

  uint64_t Cnt;
};

static std::ostream &operator<<(std::ostream &out, const struct DecOut &) {
  return out << std::dec << std::noshowbase;
}

static std::ostream &operator<<(std::ostream &out, const struct HexOut &) {
  return out << std::hex << std::noshowbase;
}

static std::ostream &operator<<(std::ostream &out, const SymNameF &NameF) {
  auto &Sym = NameF.Symbol;
  out << Sym.Name.str();
  for (auto A : Sym.Aliases)
    out << "/" << A.str();
  return out;
}

static std::ostream &operator<<(std::ostream &out,
                                const SymOrdinalF &OrdinalF) {
  return out << dec << OrdinalF.Symbol.Ordinal;
}

static std::ostream &operator<<(std::ostream &out, const SymSizeF &SizeF) {
  return out << hex << SizeF.Symbol.Size;
}

static std::ostream &operator<<(std::ostream &out, const CountF &CountF) {
  return out << dec << CountF.Cnt;
}

struct BuildIdWrapper {
  BuildIdWrapper(const quipper::PerfDataProto_PerfBuildID &BuildId)
      : Data(BuildId.build_id_hash().c_str()) {}
  
  BuildIdWrapper(const char *P) : Data(P) {}
    
  const char *Data;
};

static std::ostream &
operator<<(std::ostream &out, const BuildIdWrapper &BW) {
    for (int i = 0; i < quipper::kBuildIDArraySize; ++i) {
      out << std::setw(2) << std::setfill('0') << std::hex
          << ((int)(BW.Data[i]) & 0xFF);
    }
  return out;
}
} // namespace

bool PropellerProfWriter::write() {
  if (!initBinaryFile() || !populateSymbolMap() || !parsePerfData() ||
      !compareBuildId()) {
    return false;
  }
  ofstream fout(OutFileName);
  if (fout.bad()) {
    LOG(ERROR) << "Failed to open '" << OutFileName << "' for writing.";
    return false;
  }
  writeSymbols(fout);
  writeBranches(fout);
  writeFallthroughs(fout);
  LOG(INFO) << "Wrote propeller profile to " << OutFileName;
  return true;
}

void PropellerProfWriter::writeSymbols(ofstream &fout) {
  uint64_t SymbolOrdinal = 0;
  fout << "Symbols" << std::endl;
  for (auto &LE : AddrMap) {
    // Tricky case here:
    // In the same address we have:
    //    foo.bb.1
    //    foo
    // So we first output foo.bb.1, and at this time
    //   foo.bb.1->containingFunc->Index == 0.
    // We output 0.1, wrong!.
    // To handle this, we sort LE by BBTag:
    if (LE.second.size() > 1) {
      LE.second.sort([](SymbolEntry *S1, SymbolEntry *S2) {
        if (S1->BBTag != S2->BBTag) {
          return !S1->BBTag;
        }
        // order irrelevant, but choose a stable relation.
        return S1->Name < S2->Name;
      });
    }
    // Then apply ordial to all before accessing.
    for (auto *SEPtr : LE.second) {
      SEPtr->Ordinal = ++SymbolOrdinal;
    }
    for (auto *SEPtr : LE.second) {
      SymbolEntry &SE = *SEPtr;
      fout << SymOrdinalF(SE) << " " << SymSizeF(SE) << " ";
      if (SE.BBTag) {
        fout << SymOrdinalF(*(SE.ContainingFunc)) << ".";
        StringRef BBIndex = SE.Name;
        fout << dec << (uint64_t)(BBIndex.bytes_end() - BBIndex.bytes_begin())
             << std::endl;
      } else {
        fout << "N" << SymNameF(SE) << std::endl;
      }
    }
  }
}

void PropellerProfWriter::writeBranches(std::ofstream &fout) {
  fout << "Branches" << std::endl;
  for (auto &EC : BranchCounters) {
    const uint64_t From = EC.first.first;
    const uint64_t To = EC.first.second;
    const uint64_t Cnt = EC.second;
    auto *FromSym = findSymbolAtAddress(From);
    auto *ToSym = findSymbolAtAddress(To);
    const uint64_t AdjustedTo = adjustAddressForPIE(To);
    if (FromSym && ToSym) {
      /* If a return jumps to an address associated with a BB symbol ToSym,
       * then find the actual callsite symbol which is the symbol right
       * before ToSym. */
      if (ToSym->BBTag &&
          (FromSym->ContainingFunc->Addr != ToSym->ContainingFunc->Addr) &&
          ToSym->ContainingFunc->Addr != AdjustedTo &&
<<<<<<< HEAD
          AdjustedTo == ToSym->Addr) { /* implies an inter-procedural return to
                                          the end of a basic block */
        auto *CallSiteSym = findSymbolAtAddress(To - 1);
        // LOG(INFO) << std::hex << "Return From: 0x" << From << " To: 0x" << To
        //           << " Callsite symbol: 0x"
        //           << (CallSiteSym ? CallSiteSym->Addr : 0x0) << "\n"
        //           << std::dec;
        if (CallSiteSym && CallSiteSym->BBTag) {
=======
          AdjustedTo == ToSym->Addr) { /* implies an inter-procedural return to the end of a basic block */
        auto *CallSiteSym = findSymbolAtAddress(To-1);
        /*
        LOG(INFO) << std::hex << "Return From: 0x" << From << " To: 0x" << To
                  << " Callsite symbol: 0x" << (CallSiteSym ? CallSiteSym->Addr : 0x0)
                  << "\n" << std::dec;
                  */
        if (CallSiteSym && CallSiteSym->BBTag){
>>>>>>> fb368fd6
          /* Account for the fall-through between CallSiteSym and ToSym. */
          CountersBySymbol[std::make_pair(CallSiteSym, ToSym)] += Cnt;
          /* Reassign ToSym to be the actuall callsite symbol entry. */
          ToSym = CallSiteSym;
        }
      }
      fout << SymOrdinalF(*FromSym) << " " << SymOrdinalF(*ToSym) << " "
           << CountF(Cnt);
      if ((ToSym->BBTag &&
           ToSym->ContainingFunc->Addr == AdjustedTo) ||
          (!ToSym->BBTag && ToSym->isFunction() &&
           ToSym->Addr == AdjustedTo)) {
        fout << " C";
      } else if (AdjustedTo > ToSym->Addr) {
        // Transfer to the middle of a basic block, usually a return, either a
        // normal one or a return from recursive call, but could it be a dynamic
        // jump?
        fout << " R";
      }
      fout << std::endl;
    }
  }
}

void PropellerProfWriter::writeFallthroughs(std::ofstream &fout) {
  for (auto &CA : FallthroughCounters) {
    const uint64_t Cnt = CA.second;
    auto *FromSym = this->findSymbolAtAddress(CA.first.first);
    auto *ToSym = this->findSymbolAtAddress(CA.first.second);
    if (FromSym && ToSym) {
      CountersBySymbol[std::make_pair(FromSym, ToSym)] += Cnt;
    }
  }

  fout << "Fallthroughs" << std::endl;
  for (auto &FC : CountersBySymbol)
    fout << SymOrdinalF(*(FC.first.first)) << " "
         << SymOrdinalF(*(FC.first.second)) << " " << CountF(FC.second)
         << std::endl;
}

bool PropellerProfWriter::initBinaryFile() {
  auto FileOrError = llvm::MemoryBuffer::getFile(BinaryFileName);
  if (!FileOrError) {
      LOG(ERROR) << "Failed to read file '" << BinaryFileName << "'.";
      return false;
  }
  this->BinaryFileContent = std::move(*FileOrError);

  auto ObjOrError = llvm::object::ObjectFile::createELFObjectFile(
      llvm::MemoryBufferRef(*(this->BinaryFileContent)));
  if (!ObjOrError) {
    LOG(ERROR) << "Not a valid ELF file '" << BinaryFileName << "'.";
    return false;
  }
  this->ObjectFile = std::move(*ObjOrError);

  llvm::object::ELFObjectFileBase *ELFObj =
      llvm::dyn_cast<llvm::object::ELFObjectFileBase, llvm::object::ObjectFile>(
          ObjectFile.get());
  BinaryIsPIE = (ELFObj->getEType() == llvm::ELF::ET_DYN);
  LOG(INFO) << "'" << this->BinaryFileName
               << "' is PIE binary: " << BinaryIsPIE;
  return true;
}

bool PropellerProfWriter::populateSymbolMap() {
  auto Symbols = ObjectFile->symbols();
  for (const auto &Sym : Symbols) {
    auto AddrR = Sym.getAddress();
    auto SecR = Sym.getSection();
    auto NameR = Sym.getName();
    auto TypeR = Sym.getType();

    if (!(AddrR && *AddrR && SecR && (*SecR)->isText() && NameR && TypeR))
      continue;

    StringRef Name = *NameR;
    if (Name.empty()) continue;
    uint64_t Addr = *AddrR;
    uint8_t Type(*TypeR);
    llvm::object::ELFSymbolRef ELFSym(Sym);
    uint64_t Size = ELFSym.getSize();
    auto &L = AddrMap[Addr];
    if (!L.empty()) {
      // If we already have a symbol at the same address with same size, merge
      // them together.
      SymbolEntry *SymbolIsAliasedWith = nullptr;
      for (auto *S : L) {
        if (S->Size == Size) {
          // Make sure Name and Aliased name are both BB or both NON-BB.
          if (SymbolEntry::isBBSymbol(S->Name) !=
              SymbolEntry::isBBSymbol(Name)) {
            continue;
          }
          S->Aliases.push_back(Name);
          if (!S->isFunction() &&
              Type == llvm::object::SymbolRef::ST_Function) {
            // If any of the aliased symbols is a function, promote the whole
            // group to function.
            S->Type = llvm::object::SymbolRef::ST_Function;
          }
          SymbolIsAliasedWith = S;
          break;
        }
      }
      if (SymbolIsAliasedWith) continue;
    }

    SymbolEntry *NewSymbolEntry =
        new SymbolEntry(0, Name, SymbolEntry::AliasesTy(), Addr, Size, Type);
    SymbolList.emplace_back(NewSymbolEntry);
    L.push_back(NewSymbolEntry);
    NewSymbolEntry->BBTag = SymbolEntry::isBBSymbol(Name);
  }  // End of iterating all symbols.

  // Now scan all the symbols in address order to create function <-> bb
  // relationship.
  decltype (AddrMap)::iterator LastFuncPos = AddrMap.end();
  for (auto P = AddrMap.begin(), Q = AddrMap.end(); P != Q; ++P) {
    for (auto *S : P->second) {
      if (S->isFunction() && !S->BBTag) {
        LastFuncPos = P;
        break;
      }
    }
    if (LastFuncPos == AddrMap.end())  continue;

    for (auto *S : P->second) {
      if (!S->BBTag){
        S->ContainingFunc = S;
        continue;
      }
      // this is a bb symbol, find a wrapping func for it.
      SymbolEntry *ContainingFunc = nullptr;
      for (SymbolEntry *FP : LastFuncPos->second) {
        if (FP->isFunction() && !FP->BBTag &&
            FP->containsAnotherSymbol(S) && FP->isFunctionForBBName(S->Name)) {
          if (ContainingFunc == nullptr) {
            ContainingFunc = FP;
          } else {
            // Already has a containing function, so we have at least 2
            // different functions with different sizes but start at the same
            // address, impossible.
            LOG(ERROR) << "Analyzing failure: at address 0x" << hex
                       << LastFuncPos->first
                       << ", there are 2 different functions: "
                       << ContainingFunc->Name.str() << " and "
                       << FP->Name.str();
            return false;
          }
        }
      }
      if (!ContainingFunc) {
        // Disambiguate the following case:
        // 0x10 foo       size = 2
        // 0x12 foo.bb.1  size = 2
        // 0x14 foo.bb.2  size = 0
        // 0x14 bar  <- LastFuncPos set is to bar.
        // 0x14 bar.bb.1
        // In this scenario, we seek lower address.
        auto T = LastFuncPos;
        while (T != AddrMap.begin()) {
          T = std::prev(T);
          for (auto *KS : T->second) {
            if (KS->isFunction() && !KS->BBTag &&
                KS->containsAnotherSymbol(S) &&
                KS->isFunctionForBBName(S->Name)) {
              ContainingFunc = KS;
              break;
            }
          }
        }
      }
      S->ContainingFunc = ContainingFunc;
      if (S->ContainingFunc == nullptr) {
        LOG(ERROR) << "Failed to find function for bb symbol: " << S->Name.str()
                   << " @ 0x" << hex << S->Addr;
        return false;
      } else {
        if (!ContainingFunc->isFunctionForBBName(S->Name)) {
          LOG(ERROR) << "Internal check warning: \n"
                     << "Sym: " << S->Name.str() << "\n"
                     << "Func: " << S->ContainingFunc->Name.str();
          return false;
        }
      }
      // Replace the whole name (e.g. "1.bb.foo" with "1" only);
      StringRef BName;
      SymbolEntry::isBBSymbol(S->Name, nullptr, &BName);
      S->Name = BName;
    }
  }
  return true;
}

bool PropellerProfWriter::parsePerfData() {
  fprintf(stderr, "Parse perf data...\n");
  quipper::PerfReader PR;
  if (!PR.ReadFile(PerfFileName)) {
    LOG(ERROR) << "Failed to read perf data file: " << PerfFileName;
    return false;
  }

  quipper::PerfParser Parser(&PR);
  if (!Parser.ParseRawEvents()) {
    LOG(ERROR) << "Failed to parse perf raw events.";
    return false;
  }

  if (!setupMMaps(Parser)) {
    LOG(ERROR) << "Failed to find perf mmaps for binary '" << BinaryFileName
               << "'.";
    return false;
  }

  setupBinaryBuildId(PR);

  aggregateLBR(Parser);
  return true;
}

bool PropellerProfWriter::setupMMaps(quipper::PerfParser &Parser) {
  // Depends on the binary file name, if
  //   - it is absolute, compares it agains the full path
  //   - it is relative, only compares the file name part
  // Note: CompFunc is constructed in a way so that there is no branch /
  // conditional test inside the function.
  struct BinaryNameComparator {
    BinaryNameComparator(const string &BinaryFileName) {
      if (llvm::sys::path::is_absolute(BinaryFileName)) {
        ComparePart = StringRef(BinaryFileName);
        PathChanger = NullPathChanger;
      } else {
        ComparePart = llvm::sys::path::filename(BinaryFileName);
        PathChanger = NameOnlyPathChanger;
      }
    }

    bool operator()(const string &Path) {
      return ComparePart == PathChanger(Path);
    }

    StringRef ComparePart;
    std::function<StringRef(const string &)> PathChanger;

    static StringRef NullPathChanger(const string &S) { return StringRef(S); }
    static StringRef NameOnlyPathChanger(const string &S) {
      return llvm::sys::path::filename(StringRef(S));
    }
  } CompFunc(this->BinaryFileName);

  this->BinaryMMapName = "";
  for (const auto &PE : Parser.parsed_events()) {
    quipper::PerfDataProto_PerfEvent *EPtr = PE.event_ptr;
    if (EPtr->event_type_case() != quipper::PerfDataProto_PerfEvent::kMmapEvent)
      continue;

    const quipper::PerfDataProto_MMapEvent &MMap = EPtr->mmap_event();
    if (!MMap.has_filename()) continue;

    const string &MMapFileName = MMap.filename();
    if (!CompFunc(MMapFileName) || !MMap.has_start() || !MMap.has_len())
      continue;

    if (this->BinaryMMapName.empty()) {
      this->BinaryMMapName = MMapFileName;
    } else if (BinaryMMapName != MMapFileName) {
      LOG(ERROR) << "'" << BinaryFileName
                 << "' is not specific enough. It matches both '"
                 << BinaryMMapName << "' and '" << MMapFileName
                 << "' in the perf data file. Consider using absolute "
                    "file name.";
      return false;
    }
    uint64_t LoadAddr = MMap.start();
    uint64_t LoadSize = MMap.len();
    // Check for mmap conflicts.
    bool CheckOk = true;
    if (!BinaryMMaps.empty()) {
      auto UpperMMap = BinaryMMaps.find(LoadAddr);
      if (UpperMMap == BinaryMMaps.end()) {
        auto E = std::prev(UpperMMap);
        CheckOk = (E->first + E->second <= LoadAddr);
      } else if (UpperMMap != BinaryMMaps.begin()) {
        auto LowerMMap = std::prev(UpperMMap);
        // Now LowerMMap->first <= LoadAddr && LoadAddr < UpperMMap->first
        CheckOk =
            (LowerMMap->first == LoadAddr && LowerMMap->second == LoadSize) ||
            (LowerMMap->first + LowerMMap->second <= LoadAddr &&
             LoadAddr + LoadSize < UpperMMap->first);
      }
    }

    if (CheckOk) {
      BinaryMMaps[LoadAddr] = LoadSize;
    } else {
      LOG(ERROR) << "Found conflict MMap event: [" << hex << LoadAddr << ", "
                 << hex << LoadAddr + LoadSize << ").";
      return false;
    }
  }  // End of iterating mmap events.

  if (BinaryMMaps.empty()) {
    LOG(ERROR) << "Failed to find mmap entry for '" << BinaryFileName << "'. '"
               << PerfFileName << "' does not match '" << BinaryFileName
               << "'.";
    return false;
  }
  for (auto &M : BinaryMMaps) {
    LOG(INFO) << "Find mmap for binary: '" << BinaryFileName
              << "', start mapping address=" << hex << M.first
              << ", mapped size=" << M.second << ".";
  }
  return true;
}

bool PropellerProfWriter::setupBinaryBuildId(quipper::PerfReader &PR) {
  for (const auto &BuildId: PR.build_ids()) {
    if (BuildId.has_filename() && BuildId.has_build_id_hash() &&
        BuildId.filename() == BinaryMMapName) {
      BinaryBuildId = BuildId.build_id_hash();
      quipper::PerfizeBuildIDString(&BinaryBuildId);
      LOG(INFO) << "Found Build Id in perf data '" << PerfFileName
                << "': " << BuildIdWrapper(BinaryBuildId.c_str());
      return true;
    }
  }
  LOG(INFO) << "No Build Id info for '" << this->BinaryFileName
            << "' found in '" << this->PerfFileName << "'.";
  BinaryBuildId = "";
  return false;
}

void PropellerProfWriter::aggregateLBR(quipper::PerfParser &Parser) {
  for (const auto &PE : Parser.parsed_events()) {
    quipper::PerfDataProto_PerfEvent *EPtr = PE.event_ptr;
    if (EPtr->event_type_case() ==
        quipper::PerfDataProto_PerfEvent::kSampleEvent) {
      auto BRStack = EPtr->sample_event().branch_stack();
      if (BRStack.empty()) continue;
      uint64_t LastFrom = INVALID_ADDRESS;
      uint64_t LastTo = INVALID_ADDRESS;
      for (int P = BRStack.size() - 1; P >= 0; --P) {
        const auto &BE = BRStack.Get(P);
        uint64_t From = BE.from_ip();
        uint64_t To = BE.to_ip();
        if(P==0 && From==LastFrom && To==LastTo){
          LOG(INFO) << "Ignoring duplicate LBR entry: 0x" << std::hex << From << "-> 0x" << To << std::dec << "\n";
          continue;
        }
        ++(BranchCounters[std::make_pair(From, To)]);
        if (LastTo != INVALID_ADDRESS && LastTo <= From) {
          ++(FallthroughCounters[std::make_pair(LastTo, From)]);
        }
        LastTo = To;
        LastFrom = From;
      }
    }
  }
}

bool PropellerProfWriter::compareBuildId() {
  if (this->BinaryBuildId.empty())
    return true;

  // Extract build id and compare it against perf build id.
  bool BuildIdFound = false;
  bool BuildIdMatch = true;
  for (auto &SR : ObjectFile->sections()) {
    llvm::object::ELFSectionRef ESR(SR);
    StringRef SName;
    auto ExpectedSContents = SR.getContents();
    if (ESR.getType() == llvm::ELF::SHT_NOTE &&
        SR.getName(SName).value() == 0 && SName == ".note.gnu.build-id" &&
        ExpectedSContents && !ExpectedSContents->empty()) {
      StringRef SContents = *ExpectedSContents;
      const unsigned char *P = SContents.bytes_end();
      while (*(--P) && P >= SContents.bytes_begin())
        ;
      if (P < SContents.bytes_begin()) {
        LOG(INFO) << "Section '.note.gnu.build-id' does not contain valid "
                      "build id information.";
        return true;
      }
      string BuildId((const char *)(P + 1),
                     SContents.size() - (P + 1 - SContents.bytes_begin()));
      quipper::PerfizeBuildIDString(&BuildId);
      LOG(INFO) << "Found Build Id in binary '" << BinaryFileName
                << "': " << BuildIdWrapper(BuildId.c_str());

      if (this->BinaryBuildId == BuildId) {
        LOG(INFO) << "Binary Build Id and perf data Build Id match.";
        return true;
      } else {
        LOG(ERROR) << "Build Ids do not match.";
        return false;
      }
    }
  }
  LOG(INFO) << "No Build Id found in '" << this->BinaryFileName << "'.";
  return true;
}

#endif<|MERGE_RESOLUTION|>--- conflicted
+++ resolved
@@ -216,7 +216,6 @@
       if (ToSym->BBTag &&
           (FromSym->ContainingFunc->Addr != ToSym->ContainingFunc->Addr) &&
           ToSym->ContainingFunc->Addr != AdjustedTo &&
-<<<<<<< HEAD
           AdjustedTo == ToSym->Addr) { /* implies an inter-procedural return to
                                           the end of a basic block */
         auto *CallSiteSym = findSymbolAtAddress(To - 1);
@@ -225,16 +224,6 @@
         //           << (CallSiteSym ? CallSiteSym->Addr : 0x0) << "\n"
         //           << std::dec;
         if (CallSiteSym && CallSiteSym->BBTag) {
-=======
-          AdjustedTo == ToSym->Addr) { /* implies an inter-procedural return to the end of a basic block */
-        auto *CallSiteSym = findSymbolAtAddress(To-1);
-        /*
-        LOG(INFO) << std::hex << "Return From: 0x" << From << " To: 0x" << To
-                  << " Callsite symbol: 0x" << (CallSiteSym ? CallSiteSym->Addr : 0x0)
-                  << "\n" << std::dec;
-                  */
-        if (CallSiteSym && CallSiteSym->BBTag){
->>>>>>> fb368fd6
           /* Account for the fall-through between CallSiteSym and ToSym. */
           CountersBySymbol[std::make_pair(CallSiteSym, ToSym)] += Cnt;
           /* Reassign ToSym to be the actuall callsite symbol entry. */
@@ -575,15 +564,17 @@
     if (EPtr->event_type_case() ==
         quipper::PerfDataProto_PerfEvent::kSampleEvent) {
       auto BRStack = EPtr->sample_event().branch_stack();
-      if (BRStack.empty()) continue;
+      if (BRStack.empty())
+        continue;
       uint64_t LastFrom = INVALID_ADDRESS;
       uint64_t LastTo = INVALID_ADDRESS;
       for (int P = BRStack.size() - 1; P >= 0; --P) {
         const auto &BE = BRStack.Get(P);
         uint64_t From = BE.from_ip();
         uint64_t To = BE.to_ip();
-        if(P==0 && From==LastFrom && To==LastTo){
-          LOG(INFO) << "Ignoring duplicate LBR entry: 0x" << std::hex << From << "-> 0x" << To << std::dec << "\n";
+        if (P == 0 && From == LastFrom && To == LastTo) {
+          LOG(INFO) << "Ignoring duplicate LBR entry: 0x" << std::hex << From
+                    << "-> 0x" << To << std::dec << "\n";
           continue;
         }
         ++(BranchCounters[std::make_pair(From, To)]);
